import time
import tensorflow as tf
import tempfile
import shutil
try:
    import cPickle as cp
except ImportError:
    import pickle as cp
from tensorflow.keras.layers import Dense
from tensorflow.keras.layers import Input
from tensorflow.keras.models import Model
from tensorflow.keras import backend as K
import numpy as np
import cv2
import time
import os
import logging
from util import make_input_grid
import argparse
from threading import Thread
from circular import CircleLayer
from linear import LineLayer
from normal import NormalLayer
from keras.optimizers.schedules import ExponentialDecay

DIV_TYPES = {'circular': CircleLayer, 'linear': LineLayer, 'relu': NormalLayer}


class ScaleInvariantImage(object):
    """
    Train a feed-forward neural network to approximate an image:
    learn f(x, y) = (r,g,b) using every pixel as a training example

    """

<<<<<<< HEAD
    def __init__(self, n_hidden, n_dividers, div_type, image=None, state=None, batch_size=16, learning_rate=.1, epochs_per_cycle=1, use_false_gradient=False):
=======
    def __init__(self, n_hidden, n_dividers, div_type, image=None, state=None, batch_size=16, learning_rate=.1, epochs_per_cycle=1, sharpness=1000.0):
        """
        :param n_hidden: number of hidden units in the middle
        :param n_dividers: number of input units
        :param div_type: type of division layer, one of DIV_TYPES
        :param image: if not None, a HxWx3 or HxW numpy array containing the target image
        :param state: if not None, a dict containing a saved model state
        :param batch_size: training batch size
        :param learning_rate: learning rate for the optimizer
        :param epochs_per_cycle: number of epochs to train per cycle
        :param sharpness: sharpness constant for activation function, e.g. f(x) = tanh(x*sharpness) for linear

        """
>>>>>>> 30d79c54
        if image is None and state is None:
            raise Exception("Need input image, or state to restore.")
        self.n_hidden = n_hidden
        self._epochs_per_cycle = epochs_per_cycle
        self.n_dividers = n_dividers
        self.div_type = div_type
        self.batch_size = batch_size
        self.learning_rate = learning_rate
        self.use_false_gradient = use_false_gradient
        self._image = image
        self.sharpness = sharpness

        if int(image is None) + int(state is None) != 1:
            raise Exception("Need input image, or state to restore.")

        self._input, self._output = self._make_train()

        self._init_model(state)
        
        # Save training data to numPy files for later analysis
        np.savez('training_data.npz', input=self._input, output=self._output, img_shape=self._image.shape)
        logging.info("Saved training data to training_data.npz")



        logging.info("Training set samples: %i" % (self._input.shape[0],))
        logging.info("Made input:  %s" % (self._input.shape,))
        logging.info("Made output:  %s" % (self._output.shape,))
        logging.info("Input spans:  [%f, %f]" % (np.min(self._input), np.max(self._input)))


    def _calc_training_steps_per_cycle(self):
        n_steps_per_epoch = int(np.ceil(float(self._input.shape[0]) / float(self.batch_size)))
        logging.info("Training steps per epoch:  %i" % (n_steps_per_epoch,))
        return n_steps_per_epoch * self._epochs_per_cycle

    def get_image(self):
        return self._image

    def pixel_to_coord(self, x, y):

        # scale to fit in [-1, 1] x [-1, 1]
        x = (x - self._image.shape[1]/2.0) * self._scale
        y = (y - self._image.shape[0]/2.0) * self._scale

        # add polar coords?
        # r = np.sqrt(x*x + y*y)
        # t = np.abs(np.arctan2(y, x))

        return x, y  # , r, t 

    def _make_train(self, shape=None):
        in_x, in_y = make_input_grid(self._image.shape)
        grid_shape = in_x.shape
        input = np.hstack((in_x.reshape(-1, 1), in_y.reshape(-1, 1)))
        r, g, b = cv2.split(self._image / 255.0)
        output = np.hstack((r.reshape(-1, 1), g.reshape(-1, 1), b.reshape(-1, 1)))
        logging.info("Made inputs %s spanning [%.3f, %.3f] and [%.3f, %.3f]. <------------" %
                     (grid_shape, input[:,0].min(), input[:,0].max(), input[:,1].min(), input[:,1].max()))  

        return input, output

    def get_model(self):
        return self._model

    def _init_model(self, state):
        """
        Initialize the TF model, either from scratch or from a saved state
        :param state: if not None, a dict containing a saved model state
        :param n_hidden: number of hidden units in the middle
        :param n_dividers: number of input units
        """

        if state is not None:
            self._model = state['model']
            self._image = state['image']
            logging.info("Model state restored")
            return

        # Input is just the (x,y) pixel coordinates (scaled)
        input = Input((2,))

        # Use just a line layer, and some ReLu units to color the regions partitioned by the lines
        if self.div_type in DIV_TYPES:
            layer_class = DIV_TYPES[self.div_type]
<<<<<<< HEAD
            if self.div_type == 'linear':
                div_layer = layer_class(self.n_dividers, use_false_gradient=self.use_false_gradient, input_shape=(2,))(input)
            else:
                div_layer = layer_class(self.n_dividers, input_shape=(2,))(input)
=======
            div_layer = layer_class(self.n_dividers, input_shape=(2,), sharpness=self.sharpness)(input) if self.div_type != 'relu' else layer_class(self.n_dividers, input_shape=(2,))(input)
>>>>>>> 30d79c54
        else:
            raise Exception("Unknown division type:  %s, must be one of:  %s." % (self.div_type,
                                                                                  ', '.join(DIV_TYPES.keys())))

        middle = Dense(self.n_hidden, activation=tf.nn.relu, use_bias=True,
                       kernel_initializer='random_normal')(div_layer)
        output = Dense(3, use_bias=True, activation=tf.nn.sigmoid)(middle)
        self._model = Model(inputs=input, outputs=output)

        self._model.compile(loss='mean_squared_error',
                            optimizer=tf.keras.optimizers.Adadelta(learning_rate=self.learning_rate))

        logging.info("INIT DONE")

    def train_more(self):
        rand = np.random.permutation(self._input.shape[0])
        self._input = self._input[rand]
        self._output = self._output[rand]

        self._model.fit(self._input, self._output, epochs=self._epochs_per_cycle, batch_size=self.batch_size, verbose=True)

    def get_display_image(self, resolution=1.0, margin=1.0):
        x,y = make_input_grid(self._image.shape, resolution, margin)
        shape = x.shape
        logging.info("Making display image with shape:  %s" % (shape,))
        inputs = np.hstack((x.reshape(-1, 1), y.reshape(-1, 1)))
        logging.info("Rescaled inputs to span [%.3f, %.3f] and [%.3f, %.3f]." % (np.min(inputs[:, 0]),
                                                                                 np.max(inputs[:, 0]),
                                                                                 np.min(inputs[:, 1]),
                                                                                 np.max(inputs[:, 1])))
        rgb = self._model.predict(inputs)
        logging.info("Display spans:  [%.3f, %.3f]" % (np.min(rgb), np.max(rgb)))
        img = cv2.merge((rgb[:, 0].reshape(shape[:2]), rgb[:, 1].reshape(shape[:2]), rgb[:, 2].reshape(shape[:2])))
        n_clipped = np.sum(img < 0) + np.sum(img > 1)
        logging.info("Display clipping:  %i (%.3f %%)" % (n_clipped, float(n_clipped)/img.size * 100.0))
        img[img < 0.] = 0.
        img[img > 1.] = 1.
        return img


class UIDisplay(object):

    """
    Show image evolving as the model trains.
    After epochs_per_cycle epochs, save the model and write an output image, update display.

    If resuming from a saved state, continue the run number from the saved state.


    """
    _CUSTOM_LAYERS = {'CircleLayer': CircleLayer, 'LineLayer': LineLayer, 'NormalLayer': NormalLayer}
    # Variables possible for kwargs, use these defaults if missing from kwargs

    def __init__(self, state_file=None, image_file=None, just_image=False, border=1.0, div_type='linear', 
                 epochs_per_cycle=1, display_multiplier=1.0, downsample=1.0,  n_dividers=40, n_hidden=40, learning_rate=0.001, use_false_gradient=False, **kwargs):
        self._border = border
        self._epochs_per_cycle = epochs_per_cycle
        self._display_multiplier = display_multiplier
        self.n_dividers =    n_dividers
        self.n_hidden = n_hidden
        self.div_type = div_type
        self._shutdown = False
        self._epoch = 0
        self._annotate=False
        self._cycle = 0  # number of cycles
        self._learning_rate = learning_rate
        self.use_false_gradient = use_false_gradient

        if int(image_file is None) + int(state_file is None) != 1:
            raise Exception("Need input image, or state to restore.")
        # state
        self._tempdir = tempfile.mkdtemp(prefix="imageStretch_")

        if state_file is not None:
            self._out_dir = os.path.dirname(os.path.abspath(state_file))
            self._load_state(state_file)
        else:
            if not os.path.exists(image_file):
                raise Exception("Image file doesn't exist:  %s" % (image_file,))
            
            self._image = self._downsample_image(cv2.imread(image_file)[:, :, ::-1], downsample)
            logging.info("Loaded image %s with shape %s (downsample factor %.2f):  %i training samples" % (image_file, self._image.shape,downsample, self._image.shape[0]*self._image.shape[1]))
            # for the filename suffix, use the image bare name without extension
            self._suffix = os.path.basename(os.path.splitext(os.path.basename(image_file))[0])
            self._out_dir = os.path.dirname(os.path.abspath(image_file))

            print("KWARGS: ", kwargs)
            self._sim = ScaleInvariantImage(n_dividers=n_dividers, n_hidden=n_hidden, learning_rate=self._learning_rate,
<<<<<<< HEAD
                                            image=self._image, div_type=self.div_type, use_false_gradient=self.use_false_gradient, state=None, **kwargs)
=======
                                            image=self._image, div_type=self.div_type, state=None, epochs_per_cycle=self._epochs_per_cycle, 
                                            **kwargs)
>>>>>>> 30d79c54
            self._cycle = 0

        logging.info("Using output dir:  %s" % (self._out_dir,))
        logging.info("Using output suffix:  %s" % (self._suffix,))

        self._out_shape = (np.array(self._image.shape[:2]) * self._display_multiplier).astype(int)
        self._frame = None

        self._interactive = not just_image
        if just_image:
            self._write_image()
            self._shutdown = True
            return

        self._frame = self._make_frame()

    def _downsample_image(self, image, factor):
        if factor == 1.0:
            return image
        new_shape = (int(image.shape[1] / factor), int(image.shape[0] / factor))
        logging.info("Downsampling image from %s to %s" % (image.shape, new_shape))
        return cv2.resize(image, new_shape, interpolation=cv2.INTER_AREA)

    def get_filename(self, which='model'):
        if which == 'model':
            return "%s_model_%s_%id_%ih_cycle-%.8i.keras" % (self._suffix, self._sim.div_type, self._sim.n_dividers, self._sim.n_hidden, self._cycle)
        elif which == 'image':
            return "%s_output_%s_%id_%ih_cycle-%.8i.png" % (self._suffix, self._sim.div_type, self._sim.n_dividers, self._sim.n_hidden, self._cycle)
        else:
            raise Exception("Unknown filename type:  %s" % (which,))

    def _save_state(self):
        logging.info("Saving state...")
        model_filename = self.get_filename('model')
        model_filepath = os.path.join(self._out_dir, model_filename)
        temp_filepath = os.path.join(self._tempdir, model_filename)
        if os.path.exists(model_filepath):
            logging.warning("Model file %s already exists, overwriting!!!!" % (model_filepath,))
        self._sim.get_model().save(temp_filepath)
        with open(temp_filepath, 'rb') as infile:
            model_bin = infile.read()
        model = {'model_bin': model_bin,
                 'epc': self._epochs_per_cycle,
                 'dm': self._display_multiplier,
                 'suffix': self._suffix,
                 'out_dir': self._out_dir,
                 'image': self._image,
                 'border': self._border,
                 'cycle': self._cycle}

        with open(model_filepath, 'wb') as outfile:
            cp.dump(model, outfile)
        logging.info("Wrote:  %s" % (model_filepath,))

    def _load_state(self, model_filepath):
        logging.info("loading state...")
        with open(model_filepath, 'rb') as infile:
            state = cp.load(infile)
        self._epochs_per_cycle = state['epc']
        self._display_multiplier = state['dm']
        self._suffix = state['suffix']
        self._out_dir = state['out_dir']
        self._image = state['image']
        self._cycle = state['cycle']
        self._border = state['border']
        model_filename = "model_%i%s.tf" % (self._cycle, self._suffix)
        model_filepath = os.path.join(self._tempdir, model_filename)
        with open(model_filepath, 'wb') as outfile:
            outfile.write(state['model_bin'])
        state['model'] = tf.keras.models.load_model(model_filepath, custom_objects=self._CUSTOM_LAYERS)
        self._sim = ScaleInvariantImage(state=state)

    def _train_thread(self):
        # TF 2.x doesn't use sessions or graphs in eager execution
        self._epoch = 0
        logging.info("Starting training:")
        logging.info("\tBatch size: %i" % (self._sim.batch_size,))
        logging.info("\tDiv type:  %s" % (self.div_type,))
        logging.info("\tDivider units:  %i" % (self.n_dividers,))
        logging.info("\tHidden units:  %i" % (self.n_hidden,))
        logging.info("\tTraining samples: %i" % (self._sim._input.shape[0],))
        logging.info("\tSharpness: %f" % (self._sim.sharpness,))

        while not self._shutdown:
            logging.info("Training batch_size: %i, cycle: %i" % (self._sim.batch_size, self._cycle))
            if self._shutdown:
                break

            self._sim.train_more()

            #self._save_state()
            if self._shutdown:
                break
            img = self._write_image()
            self._update_image(img)
            self._cycle += 1
            
        self._save_state()
        logging.info("Close detected, shutting down worker thread.")
        logging.info("Deleting work dir:  %s" % (self._tempdir,))
        shutil.rmtree(self._tempdir)

        # print FFMPEG command to make a movie from the images
        logging.info("To make a movie from the images, try:")
        logging.info("  ffmpeg -y -framerate 10 -i %s_output_%s_%id_%ih_cycle-%%08d.png -c:v libx264 -pix_fmt yuv420p output_movie.mp4" %
                     (self._suffix, self.div_type, self.n_dividers, self.n_hidden))

    def _write_image(self):

        img = self._sim.get_display_image( margin=self._border, resolution=self._display_multiplier)

        out_filename = self.get_filename('image')
        out_path = os.path.join(self._out_dir, out_filename)
        if os.path.exists(out_path):
            logging.warning("Output image %s already exists, overwriting!!!!" % (out_path,))
        out_path = os.path.join(self._out_dir, out_path)

        cv2.imwrite(out_path, np.uint8(255 * img[:, :, ::-1]))
        logging.info("Wrote:  %s" % (out_path,))
        return img

    def _update_image(self, image):
        self._image = image
        self._frame = self._make_frame()
        logging.info("Setting %i x %i image" % (image.shape[1], image.shape[0]))

    def _make_frame(self):
        image = cv2.resize(self._image, (self._out_shape[1], self._out_shape[0]), interpolation=cv2.INTER_NEAREST)
        if not self._annotate:
            return image
        lines = ['Architecture:  divider_type:  %s' % (self.div_type,),
                 'n_dividers:  %i' % (self.n_dividers,),
                 'n_hidden:  %i' % (self.n_hidden,),
                 'Cycle (of %i epochs):  %i' % (self._epochs_per_cycle, self._cycle,),]
        y = 20
        x = 10
        font_scale = 0.75
        for line in lines:
            cv2.putText(image, line, (x, y), cv2.FONT_HERSHEY_SIMPLEX, font_scale, (255, 255, 255), 1, cv2.LINE_AA)
            y += int(30 * font_scale)

        return image

    def _start(self):
        self._worker = Thread(target=self._train_thread)
        self._worker.start()
        logging.info("Started worker thread.")

    def run(self):
        win_name = "Scale-free image learning"
        cv2.namedWindow(win_name, cv2.WINDOW_NORMAL)
        cv2.resizeWindow(win_name, 600, 600)
        # cv2.setMouseCallback(win_name, self._on_mouse)
        self._start()

        while not self._shutdown:
            cv2.imshow(win_name, self._frame[:, :, ::-1])
            k = cv2.waitKey(100) & 0xFF
            if k == 27 or k == ord('q'):  # ESC or 'q' to quit
                logging.info("Shutdown requested, waiting for worker to finish...")
                self._shutdown = True
                break
            elif k == ord('a'):  # 'a' to toggle annotation
                self._annotate = not self._annotate
                logging.info("Annotation set to: %s" % (self._annotate,))
                self._frame = self._make_frame()
            elif k != 255:
                logging.info("Unassigned key: %s" % (chr(k) if 32 <= k < 127 else k,))


if __name__ == "__main__":
    logging.basicConfig(level=logging.INFO)

    parser = argparse.ArgumentParser(description="Learn an image.",
                                     formatter_class=argparse.ArgumentDefaultsHelpFormatter)
    parser.add_argument("-d", "--n_dividers",
                        help="Number of divisions (linear or circular) to use.", type=int, default=1)
    parser.add_argument("-n", "--n_hidden", help="Number of hidden_units units in the model.", type=int, default=64)
    parser.add_argument("-t", "--type", help="Type of division unit ('circular' or 'linear' or 'relu').",
                        type=str, default='linear')
    parser.add_argument("-i", "--input_image", help="image to transform", type=str, default=None)
    parser.add_argument("-e", "--epochs", help="Number of epochs between frames.", type=int, default=1)
    parser.add_argument("-x", "--mult", help="Output image dimension multiplier.", type=float, default=1.0)
    parser.add_argument("-m", "--model_file", help="model to load & continue.", type=str, default=None)
    parser.add_argument("-j", "--just_image", help="Just do an image, no training.", action='store_true', default=False)
    parser.add_argument("-b", "--border", help="Extrapolate outward from the original shape by this factor.",
                        type=float, default=0.0)
    parser.add_argument("-p", "--downsample", help="Downsample image by this factor, speeds up training at the cost of detail.", type=float, default=1.0)
    parser.add_argument('-l', "--learning_rate", help="Learning rate for the optimizer.", type=float, default=.01)
<<<<<<< HEAD
    parser.add_argument("--use_false_gradient", help="Use false gradient (tanh(cos_theta)) for LineLayer instead of sharp gradient.", action='store_true', default=False)
=======
    parser.add_argument('-s', "--sharpness", help="Sharpness constant for activation function, e.g. f(x) = tanh(x*sharpness) for linear.", type=float, default=1000.0)
>>>>>>> 30d79c54
    parsed = parser.parse_args()

    kwargs = {'epochs_per_cycle': parsed.epochs, 'display_multiplier': parsed.mult,
              'border': parsed.border, 'sharpness': parsed.sharpness,
              'downsample': parsed.downsample, 'n_dividers': parsed.n_dividers,
              'just_image': parsed.just_image, 'n_hidden': parsed.n_hidden,
              'div_type': parsed.type, 'learning_rate': parsed.learning_rate}

    if parsed.input_image is not None:
        s = UIDisplay(image_file=parsed.input_image, **kwargs)
    else:
        if parsed.model_file is None:
            raise Exception("Need input image (-i) or model file (-m).")
        s = UIDisplay(state_file=parsed.model_file, **kwargs)

    s.run()<|MERGE_RESOLUTION|>--- conflicted
+++ resolved
@@ -33,10 +33,7 @@
 
     """
 
-<<<<<<< HEAD
-    def __init__(self, n_hidden, n_dividers, div_type, image=None, state=None, batch_size=16, learning_rate=.1, epochs_per_cycle=1, use_false_gradient=False):
-=======
-    def __init__(self, n_hidden, n_dividers, div_type, image=None, state=None, batch_size=16, learning_rate=.1, epochs_per_cycle=1, sharpness=1000.0):
+    def __init__(self, n_hidden, n_dividers, div_type, image=None, state=None, batch_size=16, learning_rate=.1, epochs_per_cycle=1, sharpness=1000.0, use_false_gradient=False):
         """
         :param n_hidden: number of hidden units in the middle
         :param n_dividers: number of input units
@@ -49,7 +46,6 @@
         :param sharpness: sharpness constant for activation function, e.g. f(x) = tanh(x*sharpness) for linear
 
         """
->>>>>>> 30d79c54
         if image is None and state is None:
             raise Exception("Need input image, or state to restore.")
         self.n_hidden = n_hidden
@@ -135,14 +131,10 @@
         # Use just a line layer, and some ReLu units to color the regions partitioned by the lines
         if self.div_type in DIV_TYPES:
             layer_class = DIV_TYPES[self.div_type]
-<<<<<<< HEAD
             if self.div_type == 'linear':
                 div_layer = layer_class(self.n_dividers, use_false_gradient=self.use_false_gradient, input_shape=(2,))(input)
             else:
-                div_layer = layer_class(self.n_dividers, input_shape=(2,))(input)
-=======
-            div_layer = layer_class(self.n_dividers, input_shape=(2,), sharpness=self.sharpness)(input) if self.div_type != 'relu' else layer_class(self.n_dividers, input_shape=(2,))(input)
->>>>>>> 30d79c54
+                div_layer = layer_class(self.n_dividers, input_shape=(2,), sharpness=self.sharpness)(input) if self.div_type != 'relu' else layer_class(self.n_dividers, input_shape=(2,))(input)
         else:
             raise Exception("Unknown division type:  %s, must be one of:  %s." % (self.div_type,
                                                                                   ', '.join(DIV_TYPES.keys())))
@@ -231,12 +223,8 @@
 
             print("KWARGS: ", kwargs)
             self._sim = ScaleInvariantImage(n_dividers=n_dividers, n_hidden=n_hidden, learning_rate=self._learning_rate,
-<<<<<<< HEAD
-                                            image=self._image, div_type=self.div_type, use_false_gradient=self.use_false_gradient, state=None, **kwargs)
-=======
-                                            image=self._image, div_type=self.div_type, state=None, epochs_per_cycle=self._epochs_per_cycle, 
+                                            image=self._image, div_type=self.div_type, use_false_gradient=self.use_false_gradient, state=None, epochs_per_cycle=self._epochs_per_cycle, 
                                             **kwargs)
->>>>>>> 30d79c54
             self._cycle = 0
 
         logging.info("Using output dir:  %s" % (self._out_dir,))
@@ -426,11 +414,8 @@
                         type=float, default=0.0)
     parser.add_argument("-p", "--downsample", help="Downsample image by this factor, speeds up training at the cost of detail.", type=float, default=1.0)
     parser.add_argument('-l', "--learning_rate", help="Learning rate for the optimizer.", type=float, default=.01)
-<<<<<<< HEAD
+    parser.add_argument('-s', "--sharpness", help="Sharpness constant for activation function, e.g. f(x) = tanh(x*sharpness) for linear.", type=float, default=1000.0)
     parser.add_argument("--use_false_gradient", help="Use false gradient (tanh(cos_theta)) for LineLayer instead of sharp gradient.", action='store_true', default=False)
-=======
-    parser.add_argument('-s', "--sharpness", help="Sharpness constant for activation function, e.g. f(x) = tanh(x*sharpness) for linear.", type=float, default=1000.0)
->>>>>>> 30d79c54
     parsed = parser.parse_args()
 
     kwargs = {'epochs_per_cycle': parsed.epochs, 'display_multiplier': parsed.mult,
